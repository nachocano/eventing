--- conflicted
+++ resolved
@@ -25,19 +25,15 @@
 	"net/http"
 	"net/url"
 	"os"
-<<<<<<< HEAD
 	"strconv"
-=======
 	"sync"
->>>>>>> 430dfece
 	"time"
-
-	"github.com/knative/eventing/pkg/broker"
 
 	"github.com/cloudevents/sdk-go/pkg/cloudevents"
 	ceclient "github.com/cloudevents/sdk-go/pkg/cloudevents/client"
 	cehttp "github.com/cloudevents/sdk-go/pkg/cloudevents/transport/http"
 	eventingv1alpha1 "github.com/knative/eventing/pkg/apis/eventing/v1alpha1"
+	"github.com/knative/eventing/pkg/broker"
 	"github.com/knative/eventing/pkg/provisioners"
 	"github.com/knative/eventing/pkg/utils"
 	"github.com/knative/pkg/signals"
@@ -98,7 +94,6 @@
 		AllowAny: asBool(getRequiredEnv("POLICY_ALLOW_ANY")),
 		AutoAdd:  asBool(getRequiredEnv("POLICY_AUTO_ADD")),
 	}
-	brokerName := getRequiredEnv("BROKER")
 
 	ingressPolicy := broker.NewPolicy(logger, client, policySpec, namespace, brokerName, true)
 
@@ -112,19 +107,12 @@
 		logger.Fatal("Unable to create CE client", zap.Error(err))
 	}
 	h := &handler{
-<<<<<<< HEAD
 		logger:        logger,
 		ceClient:      ceClient,
 		ceHTTP:        ceHTTP,
 		channelURI:    channelURI,
+		brokerName:    brokerName,
 		ingressPolicy: ingressPolicy,
-=======
-		logger:     logger,
-		ceClient:   ceClient,
-		ceHTTP:     ceHTTP,
-		channelURI: channelURI,
-		brokerName: brokerName,
->>>>>>> 430dfece
 	}
 
 	// Run the event handler with the manager.
@@ -195,19 +183,12 @@
 }
 
 type handler struct {
-<<<<<<< HEAD
 	logger        *zap.Logger
 	ceClient      ceclient.Client
 	ceHTTP        *cehttp.Transport
 	channelURI    *url.URL
+	brokerName    string
 	ingressPolicy *broker.IngressPolicy
-=======
-	logger     *zap.Logger
-	ceClient   ceclient.Client
-	ceHTTP     *cehttp.Transport
-	channelURI *url.URL
-	brokerName string
->>>>>>> 430dfece
 }
 
 func (h *handler) Start(stopCh <-chan struct{}) error {
@@ -251,26 +232,20 @@
 		return nil
 	}
 
-<<<<<<< HEAD
-	if h.allowEvent(ctx, event) {
-		return h.sendEvent(ctx, tctx, event)
-	}
-	return nil
-}
-
-func (h *handler) allowEvent(ctx context.Context, event cloudevents.Event) bool {
-	return h.ingressPolicy.AllowEvent(ctx, event)
-=======
 	ctx, _ = tag.New(ctx, tag.Insert(TagBroker, h.brokerName))
 	defer func() {
 		stats.Record(ctx, MeasureMessagesTotal.M(1))
 	}()
 
-	// TODO Filter.
-
-	ctx, _ = tag.New(ctx, tag.Insert(TagResult, "dispatched"))
-	return h.sendEvent(ctx, tctx, event)
->>>>>>> 430dfece
+	if h.allowEvent(ctx, event) {
+		ctx, _ = tag.New(ctx, tag.Insert(TagResult, "dispatched"))
+		return h.sendEvent(ctx, tctx, event)
+	}
+	return nil
+}
+
+func (h *handler) allowEvent(ctx context.Context, event cloudevents.Event) bool {
+	return h.ingressPolicy.AllowEvent(ctx, event)
 }
 
 func (h *handler) sendEvent(ctx context.Context, tctx cehttp.TransportContext, event cloudevents.Event) error {
