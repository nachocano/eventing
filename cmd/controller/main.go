/*
Copyright 2018 The Knative Authors

Licensed under the Apache License, Version 2.0 (the "License");
you may not use this file except in compliance with the License.
You may obtain a copy of the License at

    http://www.apache.org/licenses/LICENSE-2.0

Unless required by applicable law or agreed to in writing, software
distributed under the License is distributed on an "AS IS" BASIS,
WITHOUT WARRANTIES OR CONDITIONS OF ANY KIND, either express or implied.
See the License for the specific language governing permissions and
limitations under the License.
*/

package main

import (
	"context"
	"flag"
	"log"
	"net/http"
	"os"
	"time"

	"github.com/knative/eventing/pkg/reconciler/v1alpha1/broker"
	"github.com/knative/eventing/pkg/reconciler/v1alpha1/namespace"
	"github.com/knative/eventing/pkg/reconciler/v1alpha1/subscription"
	"github.com/knative/eventing/pkg/reconciler/v1alpha1/trigger"
	"k8s.io/apimachinery/pkg/runtime"
	"sigs.k8s.io/controller-runtime/pkg/controller"
	"sigs.k8s.io/controller-runtime/pkg/manager"

	// Uncomment the following line to load the gcp plugin (only required to authenticate against GKE clusters).
	_ "k8s.io/client-go/plugin/pkg/client/auth/gcp"

	eventingv1alpha1 "github.com/knative/eventing/pkg/apis/eventing/v1alpha1"
	"github.com/knative/eventing/pkg/logconfig"
	istiov1alpha3 "github.com/knative/pkg/apis/istio/v1alpha3"
	"github.com/knative/pkg/configmap"
	"github.com/knative/pkg/logging"
	"github.com/knative/pkg/logging/logkey"
	"github.com/knative/pkg/signals"
	"github.com/knative/pkg/system"
	"github.com/prometheus/client_golang/prometheus/promhttp"
	"go.uber.org/zap"
	"k8s.io/client-go/kubernetes"
	controllerruntime "sigs.k8s.io/controller-runtime/pkg/client/config"
	logf "sigs.k8s.io/controller-runtime/pkg/runtime/log"
)

const (
	metricsScrapeAddr = ":9090"
	metricsScrapePath = "/metrics"
)

var (
	hardcodedLoggingConfig bool
)

// SchemeFunc adds types to a Scheme.
type SchemeFunc func(*runtime.Scheme) error

// ProvideFunc adds a controller to a Manager.
type ProvideFunc func(manager.Manager) (controller.Controller, error)

func main() {
	flag.Parse()
	logf.SetLogger(logf.ZapLogger(false))

	// Read the logging config and setup a logger.
	cm := getLoggingConfigOrDie()

	config, err := logging.NewConfigFromMap(cm, logconfig.Controller)
	if err != nil {
		log.Fatalf("Error parsing logging configuration: %v", err)
	}
	logger, atomicLevel := logging.NewLoggerFromConfig(config, logconfig.Controller)
	defer logger.Sync()
	logger = logger.With(zap.String(logkey.ControllerType, logconfig.Controller))

	logger.Info("Starting the controller")

	// set up signals so we handle the first shutdown signal gracefully
	stopCh := signals.SetupSignalHandler()

	cfg, err := controllerruntime.GetConfig()
	if err != nil {
		logger.Fatalf("Error building kubeconfig: %v", err)
	}

	kubeClient, err := kubernetes.NewForConfig(cfg)
	if err != nil {
		logger.Fatalf("Error building kubernetes clientset: %v", err)
	}

	// Watch the logging config map and dynamically update logging levels.
	configMapWatcher := configmap.NewInformedWatcher(kubeClient, system.Namespace())
	configMapWatcher.Watch(logconfig.ConfigName, logging.UpdateLevelFromConfigMap(logger, atomicLevel, logconfig.Controller, logconfig.Controller))
	if err = configMapWatcher.Start(stopCh); err != nil {
		logger.Fatalf("Failed to start controller config map watcher: %v", err)
	}

	// Setup a Manager
	mgr, err := manager.New(cfg, manager.Options{})
	if err != nil {
		logger.Fatalf("Failed to create manager: %v", err)
	}

	// Add custom types to this array to get them into the manager's scheme.
	schemeFuncs := []SchemeFunc{
		istiov1alpha3.AddToScheme,
		eventingv1alpha1.AddToScheme,
	}
	for _, schemeFunc := range schemeFuncs {
		if err = schemeFunc(mgr.GetScheme()); err != nil {
			logger.Fatalf("Error adding type to manager's scheme: %v", err)
		}
	}

	envVariables := broker.EnvVariables{
		IngressImage:              getRequiredEnv("INGRESS_IMAGE"),
		IngressServiceAccountName: getRequiredEnv("INGRESS_SERVICE_ACCOUNT"),
		IngressPolicy:             getRequiredEnv("INGRESS_POLICY"),
		FilterImage:               getRequiredEnv("FILTER_IMAGE"),
		FilterServiceAccountName:  getRequiredEnv("FILTER_SERVICE_ACCOUNT"),
	}

	// Add each controller's ProvideController func to this list to have the
	// manager run it.
	providers := []ProvideFunc{
		subscription.ProvideController,
<<<<<<< HEAD
		broker.ProvideController(logger.Desugar(), envVariables),
=======
		broker.ProvideController(logger.Desugar(),
			broker.ReconcilerArgs{
				IngressImage:              getRequiredEnv("BROKER_INGRESS_IMAGE"),
				IngressServiceAccountName: getRequiredEnv("BROKER_INGRESS_SERVICE_ACCOUNT"),
				FilterImage:               getRequiredEnv("BROKER_FILTER_IMAGE"),
				FilterServiceAccountName:  getRequiredEnv("BROKER_FILTER_SERVICE_ACCOUNT"),
			}),
>>>>>>> c27d2836
		trigger.ProvideController(logger.Desugar()),
		namespace.ProvideController(logger.Desugar()),
	}
	for _, provider := range providers {
		if _, err := provider(mgr); err != nil {
			logger.Fatalf("Error adding controller to manager: %v", err)
		}
	}

	// Start the Manager
	go func() {
		if err := mgr.Start(stopCh); err != nil {
			logger.Fatalf("Error starting manager: %v", err)
		}
	}()

	// Start the endpoint that Prometheus scraper talks to
	srv := &http.Server{Addr: metricsScrapeAddr}
	http.Handle(metricsScrapePath, promhttp.Handler())
	go func() {
		logger.Info("Starting metrics listener at %s", metricsScrapeAddr)
		if err := srv.ListenAndServe(); err != nil {
			logger.Infof("Httpserver: ListenAndServe() finished with error: %s", err)
		}
	}()

	<-stopCh

	// Close the http server gracefully
	ctx, cancel := context.WithTimeout(context.Background(), 5*time.Second)
	defer cancel()
	srv.Shutdown(ctx)
}

func init() {
	flag.BoolVar(&hardcodedLoggingConfig, "hardCodedLoggingConfig", false, "If true, use the hard coded logging config. It is intended to be used only when debugging outside a Kubernetes cluster.")
}

func getLoggingConfigOrDie() map[string]string {
	if hardcodedLoggingConfig {
		return map[string]string{
			"loglevel.controller": "info",
			"zap-logger-config": `
				{
					"level": "info",
					"development": false,
					"outputPaths": ["stdout"],
					"errorOutputPaths": ["stderr"],
					"encoding": "json",
					"encoderConfig": {
					"timeKey": "ts",
					"levelKey": "level",
					"nameKey": "logger",
					"callerKey": "caller",
					"messageKey": "msg",
					"stacktraceKey": "stacktrace",
					"lineEnding": "",
					"levelEncoder": "",
					"timeEncoder": "iso8601",
					"durationEncoder": "",
					"callerEncoder": ""
				}`,
		}
	} else {
		cm, err := configmap.Load("/etc/config-logging")
		if err != nil {
			log.Fatalf("Error loading logging configuration: %v", err)
		}
		return cm
	}
}

func getRequiredEnv(envKey string) string {
	val, defined := os.LookupEnv(envKey)
	if !defined {
		log.Fatalf("required environment variable not defined '%s'", envKey)
	}
	return val
}<|MERGE_RESOLUTION|>--- conflicted
+++ resolved
@@ -119,29 +119,18 @@
 		}
 	}
 
-	envVariables := broker.EnvVariables{
-		IngressImage:              getRequiredEnv("INGRESS_IMAGE"),
-		IngressServiceAccountName: getRequiredEnv("INGRESS_SERVICE_ACCOUNT"),
-		IngressPolicy:             getRequiredEnv("INGRESS_POLICY"),
-		FilterImage:               getRequiredEnv("FILTER_IMAGE"),
-		FilterServiceAccountName:  getRequiredEnv("FILTER_SERVICE_ACCOUNT"),
-	}
-
 	// Add each controller's ProvideController func to this list to have the
 	// manager run it.
 	providers := []ProvideFunc{
 		subscription.ProvideController,
-<<<<<<< HEAD
-		broker.ProvideController(logger.Desugar(), envVariables),
-=======
 		broker.ProvideController(logger.Desugar(),
 			broker.ReconcilerArgs{
 				IngressImage:              getRequiredEnv("BROKER_INGRESS_IMAGE"),
 				IngressServiceAccountName: getRequiredEnv("BROKER_INGRESS_SERVICE_ACCOUNT"),
+				IngressPolicy:             getRequiredEnv("BROKER_INGRESS_POLICY"),
 				FilterImage:               getRequiredEnv("BROKER_FILTER_IMAGE"),
 				FilterServiceAccountName:  getRequiredEnv("BROKER_FILTER_SERVICE_ACCOUNT"),
 			}),
->>>>>>> c27d2836
 		trigger.ProvideController(logger.Desugar()),
 		namespace.ProvideController(logger.Desugar()),
 	}
