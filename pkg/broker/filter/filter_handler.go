--- conflicted
+++ resolved
@@ -234,17 +234,10 @@
 
 	// Check if the event should be sent, and record filtering time.
 	start := time.Now()
-<<<<<<< HEAD
-	pass, filterResult := r.shouldSendEvent(ctx, &t.Spec, event)
-	r.reporter.ReportFilterTime(reportArgs, filterResult, time.Since(start))
-
-	if !pass {
-=======
 	filterResult := r.shouldSendEvent(ctx, &t.Spec, event)
 	r.reporter.ReportFilterTime(reportArgs, filterResult, time.Since(start))
 
 	if filterResult == failFilter {
->>>>>>> 94fdc0c4
 		r.logger.Debug("Event did not pass filter", zap.Any("triggerRef", trigger))
 		// Record the event count.
 		r.reporter.ReportEventCount(reportArgs, errors.New("event did not pass filter"))
@@ -282,19 +275,11 @@
 
 // shouldSendEvent determines whether event 'event' should be sent based on the triggerSpec 'ts'.
 // Currently it supports exact matching on event context attributes and extension attributes.
-<<<<<<< HEAD
-// If no filter is present, shouldSendEvent returns true.
-func (r *Handler) shouldSendEvent(ctx context.Context, ts *eventingv1alpha1.TriggerSpec, event *cloudevents.Event) (bool, string) {
-	// No filter specified, default to passing everything.
-	if ts.Filter == nil || (ts.Filter.DeprecatedSourceAndType == nil && ts.Filter.Attributes == nil) {
-		return true, "no_filter"
-=======
 // If no filter is present, shouldSendEvent returns passFilter.
 func (r *Handler) shouldSendEvent(ctx context.Context, ts *eventingv1alpha1.TriggerSpec, event *cloudevents.Event) FilterResult {
 	// No filter specified, default to passing everything.
 	if ts.Filter == nil || (ts.Filter.DeprecatedSourceAndType == nil && ts.Filter.Attributes == nil) {
 		return noFilter
->>>>>>> 94fdc0c4
 	}
 
 	attrs := map[string]string{}
@@ -307,24 +292,15 @@
 		attrs = map[string]string(*ts.Filter.Attributes)
 	}
 
-<<<<<<< HEAD
-	result := r.filterEventByAttributes(attrs, event)
-	resultStr := "fail"
-	if result {
-		resultStr = "pass"
-	}
-	return result, resultStr
-=======
 	result := r.filterEventByAttributes(ctx, attrs, event)
 	filterResult := failFilter
 	if result {
 		filterResult = passFilter
 	}
 	return filterResult
->>>>>>> 94fdc0c4
-}
-
-func (r *Handler) filterEventByAttributes(attrs map[string]string, event *cloudevents.Event) bool {
+}
+
+func (r *Handler) filterEventByAttributes(ctx context.Context, attrs map[string]string, event *cloudevents.Event) bool {
 	// Set standard context attributes. The attributes available may not be
 	// exactly the same as the attributes defined in the current version of the
 	// CloudEvents spec.
@@ -352,12 +328,12 @@
 		value, ok := ce[k]
 		// If the attribute does not exist in the event, return false.
 		if !ok {
-			r.logger.Debug("Attribute not found", zap.String("attribute", k))
+			logging.FromContext(ctx).Debug("Attribute not found", zap.String("attribute", k))
 			return false
 		}
 		// If the attribute is not set to any and is different than the one from the event, return false.
 		if v != eventingv1alpha1.TriggerAnyFilter && v != value {
-			r.logger.Debug("Attribute had non-matching value", zap.String("attribute", k), zap.String("filter", v), zap.Any("received", value))
+			logging.FromContext(ctx).Debug("Attribute had non-matching value", zap.String("attribute", k), zap.String("filter", v), zap.Any("received", value))
 			return false
 		}
 	}
