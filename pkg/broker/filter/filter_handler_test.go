--- conflicted
+++ resolved
@@ -25,11 +25,8 @@
 	"strings"
 	"testing"
 	"time"
-<<<<<<< HEAD
-=======
 
 	"k8s.io/apimachinery/pkg/labels"
->>>>>>> 2e2f241b
 
 	cloudevents "github.com/cloudevents/sdk-go"
 	cehttp "github.com/cloudevents/sdk-go/pkg/cloudevents/transport/http"
@@ -289,11 +286,7 @@
 
 			r, err := NewHandler(
 				zap.NewNop(),
-<<<<<<< HEAD
-				getClient(correctURI, tc.mocks),
-=======
 				getFakeTriggerLister(correctURI),
->>>>>>> 2e2f241b
 				&mockReporter{})
 			if tc.expectNewToFail {
 				if err == nil {
@@ -361,23 +354,11 @@
 	return nil
 }
 
-<<<<<<< HEAD
-func (r *mockReporter) ReportDispatchTime(args *ReportArgs, err error, d time.Duration) error {
-	return nil
-}
-
-func (r *mockReporter) ReportFilterTime(args *ReportArgs, filterResult FilterResult, d time.Duration) error {
-	return nil
-}
-
-func (r *mockReporter) ReportEventDeliveryTime(args *ReportArgs, err error, d time.Duration) error {
-=======
 func (r *mockReporter) ReportEventDispatchTime(args *ReportArgs, err error, d time.Duration) error {
 	return nil
 }
 
 func (r *mockReporter) ReportEventProcessingTime(args *ReportArgs, err error, d time.Duration) error {
->>>>>>> 2e2f241b
 	return nil
 }
 
