package kncloudevents

import (
	nethttp "net/http"

	"github.com/cloudevents/sdk-go"
	"github.com/cloudevents/sdk-go/pkg/cloudevents/transport/http"
	"go.opencensus.io/plugin/ochttp"
	"go.opencensus.io/plugin/ochttp/propagation/b3"
	"knative.dev/pkg/tracing"
)

<<<<<<< HEAD
type ConnectionArgs struct {
	MaxIdleConns        int
=======
// ConnectionArgs allow to configure connection parameters to the underlying
// HTTP Client transport.
type ConnectionArgs struct {
	// MaxIdleConns refers to the max idle connections, as in net/http/transport.
	MaxIdleConns int
	// MaxIdleConnsPerHost refers to the max idle connections per host, as in net/http/transport.
>>>>>>> 0f0cdaa5
	MaxIdleConnsPerHost int
}

func NewDefaultClient(target ...string) (cloudevents.Client, error) {
	tOpts := []http.Option{
		cloudevents.WithBinaryEncoding(),
		// Add input tracing.
		http.WithMiddleware(tracing.HTTPSpanMiddleware),
	}
	if len(target) > 0 && target[0] != "" {
		tOpts = append(tOpts, cloudevents.WithTarget(target[0]))
	}

	// Make an http transport for the CloudEvents client.
	t, err := cloudevents.NewHTTPTransport(tOpts...)
	if err != nil {
		return nil, err
	}
	return NewDefaultClientGivenHttpTransport(t)
}

// NewDefaultClientGivenHttpTransport creates a new CloudEvents client using the provided cloudevents HTTP
// transport. Note that it does modify the provided cloudevents HTTP Transport by adding tracing to its Client
// and different connection options, in case they are specified.
func NewDefaultClientGivenHttpTransport(t *cloudevents.HTTPTransport, connectionArgs ...ConnectionArgs) (cloudevents.Client, error) {
	// Add connection options to the default transport.
	var base = nethttp.DefaultTransport
	if len(connectionArgs) > 0 {
		baseTransport := base.(*nethttp.Transport)
		baseTransport.MaxIdleConns = connectionArgs[0].MaxIdleConns
		baseTransport.MaxIdleConnsPerHost = connectionArgs[0].MaxIdleConnsPerHost
	}
	// Add output tracing.
	t.Client = &nethttp.Client{
		Transport: &ochttp.Transport{
			Base:        base,
			Propagation: &b3.HTTPFormat{},
		},
	}

	// Use the transport to make a new CloudEvents client.
	c, err := cloudevents.NewClient(t,
		cloudevents.WithUUIDs(),
		cloudevents.WithTimeNow(),
	)

	if err != nil {
		return nil, err
	}
	return c, nil
}<|MERGE_RESOLUTION|>--- conflicted
+++ resolved
@@ -3,24 +3,19 @@
 import (
 	nethttp "net/http"
 
-	"github.com/cloudevents/sdk-go"
+	cloudevents "github.com/cloudevents/sdk-go"
 	"github.com/cloudevents/sdk-go/pkg/cloudevents/transport/http"
 	"go.opencensus.io/plugin/ochttp"
 	"go.opencensus.io/plugin/ochttp/propagation/b3"
 	"knative.dev/pkg/tracing"
 )
 
-<<<<<<< HEAD
-type ConnectionArgs struct {
-	MaxIdleConns        int
-=======
 // ConnectionArgs allow to configure connection parameters to the underlying
 // HTTP Client transport.
 type ConnectionArgs struct {
 	// MaxIdleConns refers to the max idle connections, as in net/http/transport.
 	MaxIdleConns int
 	// MaxIdleConnsPerHost refers to the max idle connections per host, as in net/http/transport.
->>>>>>> 0f0cdaa5
 	MaxIdleConnsPerHost int
 }
 
