--- conflicted
+++ resolved
@@ -40,11 +40,7 @@
 	if !strings.HasSuffix(f.Kind, "Channel") {
 		fe := apis.ErrInvalidValue(f.Kind, "kind")
 		fe.Paths = []string{"kind"}
-<<<<<<< HEAD
-		fe.Details = "only '*Channel' kind is allowed"
-=======
 		fe.Details = "only 'Channel$' kind is allowed"
->>>>>>> 3085dfb2
 		errs = errs.Also(fe)
 	}
 	if f.APIVersion != "eventing.knative.dev/v1alpha1" && f.APIVersion != "messaging.knative.dev/v1alpha1" {
