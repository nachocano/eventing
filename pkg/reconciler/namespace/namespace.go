--- conflicted
+++ resolved
@@ -169,9 +169,9 @@
 		return err
 	}
 
-	// Tell tracker to reconcile this namespace whenever the Service Account changes.
+	// Tell tracker to reconcile this namespace whenever the Broker Filter Service Account changes.
 	if err = r.tracker.Track(utils.ObjectRef(sa, serviceAccountGVK), ns); err != nil {
-		logging.FromContext(ctx).Error("Unable to track changes to ServiceAccount", zap.Error(err))
+		logging.FromContext(ctx).Error("Unable to track changes to Broker Filter Service Account", zap.Error(err))
 		return err
 	}
 
@@ -181,28 +181,37 @@
 		return err
 	}
 
-<<<<<<< HEAD
+	// Tell tracker to reconcile this namespace whenever the Broker Filter Service Account RBAC changes.
+	if err = r.tracker.Track(utils.ObjectRef(rb, roleBindingGVK), ns); err != nil {
+		logging.FromContext(ctx).Error("Unable to track changes to Broker Filter Service Account RBAC", zap.Error(err))
+		return err
+	}
+
 	sa, err = r.reconcileBrokerIngressServiceAccount(ctx, ns)
 	if err != nil {
 		logging.FromContext(ctx).Error("Unable to reconcile the Broker Ingress Service Account for the namespace", zap.Error(err))
 		return err
 	}
-	_, err = r.reconcileBrokerIngressRBAC(ctx, ns, sa)
+
+	// Tell tracker to reconcile this namespace whenever the Broker Ingress Service Account changes.
+	if err = r.tracker.Track(utils.ObjectRef(sa, serviceAccountGVK), ns); err != nil {
+		logging.FromContext(ctx).Error("Unable to track changes to Broker Ingress Service Account", zap.Error(err))
+		return err
+	}
+
+	rb, err = r.reconcileBrokerIngressRBAC(ctx, ns, sa)
 	if err != nil {
 		logging.FromContext(ctx).Error("Unable to reconcile the Broker Ingress Service Account RBAC for the namespace", zap.Error(err))
 		return err
 	}
 
-	_, err = r.reconcileBroker(ctx, ns)
-=======
-	// Tell tracker to reconcile this namespace whenever the RoleBinding changes.
+	// Tell tracker to reconcile this namespace whenever the Broker Ingress Service Account RBAC changes.
 	if err = r.tracker.Track(utils.ObjectRef(rb, roleBindingGVK), ns); err != nil {
-		logging.FromContext(ctx).Error("Unable to track changes to RoleBinding", zap.Error(err))
+		logging.FromContext(ctx).Error("Unable to track changes to Broker Ingress Service Account RBAC", zap.Error(err))
 		return err
 	}
 
 	b, err := r.reconcileBroker(ctx, ns)
->>>>>>> 8c96f446
 	if err != nil {
 		logging.FromContext(ctx).Error("Unable to reconcile Broker for the namespace", zap.Error(err))
 		return err
