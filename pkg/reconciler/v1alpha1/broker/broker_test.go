/*
Copyright 2019 The Knative Authors

Licensed under the Apache License, Version 2.0 (the "License");
you may not use this file except in compliance with the License.
You may obtain a copy of the License at

    http://www.apache.org/licenses/LICENSE-2.0

Unless required by applicable law or agreed to in writing, software
distributed under the License is distributed on an "AS IS" BASIS,
WITHOUT WARRANTIES OR CONDITIONS OF ANY KIND, either express or implied.
See the License for the specific language governing permissions and
limitations under the License.
*/

package broker

import (
	"fmt"
	"testing"

	"k8s.io/apimachinery/pkg/runtime"

	"k8s.io/apimachinery/pkg/util/intstr"

	"github.com/knative/eventing/pkg/apis/eventing/v1alpha1"
	"github.com/knative/eventing/pkg/reconciler"
	. "github.com/knative/eventing/pkg/reconciler/testing"
	"github.com/knative/eventing/pkg/reconciler/v1alpha1/broker/resources"
	"github.com/knative/eventing/pkg/utils"
	"github.com/knative/pkg/controller"
	logtesting "github.com/knative/pkg/logging/testing"
	. "github.com/knative/pkg/reconciler/testing"
	corev1 "k8s.io/api/core/v1"
	metav1 "k8s.io/apimachinery/pkg/apis/meta/v1"
	"k8s.io/client-go/kubernetes/scheme"
	clientgotesting "k8s.io/client-go/testing"
)

const (
	testNS     = "test-namespace"
	brokerName = "test-broker"

	filterImage  = "filter-image"
	filterSA     = "filter-SA"
	ingressImage = "ingress-image"
	ingressSA    = "ingress-SA"

	filterContainerName  = "filter"
	ingressContainerName = "ingress"
)

var (
	trueVal = true

	testKey                 = fmt.Sprintf("%s/%s", testNS, brokerName)
	channelGenerateName     = fmt.Sprintf("%s-broker-", brokerName)
	subscriptionChannelName = fmt.Sprintf("%s-broker", brokerName)

	triggerChannelHostname = fmt.Sprintf("foo.bar.svc.%s", utils.GetClusterDomainName())
	ingressChannelHostname = fmt.Sprintf("baz.qux.svc.%s", utils.GetClusterDomainName())

	filterDeploymentName  = fmt.Sprintf("%s-broker-filter", brokerName)
	filterServiceName     = fmt.Sprintf("%s-broker-filter", brokerName)
	ingressDeploymentName = fmt.Sprintf("%s-broker-ingress", brokerName)
	ingressServiceName    = fmt.Sprintf("%s-broker", brokerName)

	ingressSubscriptionGenerateName = fmt.Sprintf("internal-ingress-%s-", brokerName)

	channelGVK = metav1.GroupVersionKind{
		Group:   "eventing.knative.dev",
		Version: "v1alpha1",
		Kind:    "Channel",
	}

	serviceGVK = metav1.GroupVersionKind{
		Version: "v1",
		Kind:    "Service",
	}

	provisionerGVK = metav1.GroupVersionKind{
		Group:   "eventing.knative.dev",
		Version: "v1alpha1",
		Kind:    "ClusterChannelProvisioner",
	}
)

func init() {
	// Add types to scheme
	_ = v1alpha1.AddToScheme(scheme.Scheme)
}

func TestReconcile(t *testing.T) {
	table := TableTest{
		{
			Name: "bad workqueue key",
			// Make sure Reconcile handles bad keys.
			Key: "too/many/parts",
		}, {
			Name: "key not found",
			// Make sure Reconcile handles good keys that don't exist.
			Key: "foo/not-found",
		},
		{
			Name: "Broker not found",
			Key:  testKey,
		},
		{
			Name: "Broker is being deleted",
			Key:  testKey,
			Objects: []runtime.Object{
				NewBroker(brokerName, testNS,
					WithBrokerChannelProvisioner(channelProvisioner("my-provisioner")),
					WithInitBrokerConditions,
					WithBrokerDeletionTimestamp),
			},
		},
		{
			Name: "Trigger Channel.Create error",
			Key:  testKey,
			Objects: []runtime.Object{
				NewBroker(brokerName, testNS,
					WithBrokerChannelProvisioner(channelProvisioner("my-provisioner")),
					WithInitBrokerConditions),
			},
			WantCreates: []metav1.Object{
				NewChannel("", testNS,
					WithChannelGenerateName(channelGenerateName),
					WithChannelLabels(TriggerChannelLabels(brokerName)),
					WithChannelOwnerReferences(ownerReferences()),
					WithChannelProvisioner(provisionerGVK, "my-provisioner")),
			},
			WantStatusUpdates: []clientgotesting.UpdateActionImpl{{
				Object: NewBroker(brokerName, testNS,
					WithInitBrokerConditions,
					WithBrokerChannelProvisioner(channelProvisioner("my-provisioner")),
					WithTriggerChannelFailed("ChannelFailure", "inducing failure for create channels")),
			}},
			WithReactors: []clientgotesting.ReactionFunc{
				InduceFailure("create", "channels"),
			},
			WantEvents: []string{
				Eventf(corev1.EventTypeWarning, brokerReconcileError, "Broker reconcile error: %v", "inducing failure for create channels"),
			},
			WantErr: true,
		},
		{
			Name: "Trigger Channel is not yet Addressable",
			Key:  testKey,
			Objects: []runtime.Object{
				NewBroker(brokerName, testNS,
					WithBrokerChannelProvisioner(channelProvisioner("my-provisioner")),
					WithInitBrokerConditions),
				NewChannel("", testNS,
					WithInitChannelConditions,
					WithChannelGenerateName(channelGenerateName),
					WithChannelLabels(TriggerChannelLabels(brokerName)),
					WithChannelOwnerReferences(ownerReferences()),
					WithChannelProvisioner(provisionerGVK, "my-provisioner"),
					WithChannelAddress("")),
			},
			WantStatusUpdates: []clientgotesting.UpdateActionImpl{{
				Object: NewBroker(brokerName, testNS,
					WithBrokerChannelProvisioner(channelProvisioner("my-provisioner")),
					WithInitBrokerConditions,
					WithTriggerChannelFailed("NoAddress", "Channel does not have an address.")),
			}},
		},
		{
			Name: "Filter Deployment.Create error",
			Key:  testKey,
			Objects: []runtime.Object{
				NewBroker(brokerName, testNS,
					WithBrokerChannelProvisioner(channelProvisioner("my-provisioner")),
					WithInitBrokerConditions),
				NewChannel("", testNS,
					WithChannelGenerateName(channelGenerateName),
					WithChannelLabels(TriggerChannelLabels(brokerName)),
					WithChannelOwnerReferences(ownerReferences()),
					WithChannelProvisioner(provisionerGVK, "my-provisioner"),
					WithChannelReady,
					WithChannelAddress(triggerChannelHostname)),
			},
			WithReactors: []clientgotesting.ReactionFunc{
				InduceFailure("create", "deployments"),
			},
			WantCreates: []metav1.Object{
				NewDeployment(filterDeploymentName, testNS,
					WithDeploymentOwnerReferences(ownerReferences()),
					WithDeploymentLabels(resources.FilterLabels(brokerName)),
					WithDeploymentAnnotations(annotations()),
					WithDeploymentServiceAccount(filterSA),
					WithDeploymentContainer(filterContainerName, filterImage, envVars(filterContainerName), nil)),
			},
			WantStatusUpdates: []clientgotesting.UpdateActionImpl{{
				Object: NewBroker(brokerName, testNS,
					WithBrokerChannelProvisioner(channelProvisioner("my-provisioner")),
					WithInitBrokerConditions,
					WithTriggerChannelReady(),
					WithFilterFailed("DeploymentFailure", "inducing failure for create deployments")),
			}},
			WantEvents: []string{
				Eventf(corev1.EventTypeWarning, brokerReconcileError, "Broker reconcile error: %v", "inducing failure for create deployments"),
			},
			WantErr: true,
		},
		{
			Name: "Filter Deployment.Update error",
			Key:  testKey,
			Objects: []runtime.Object{
				NewBroker(brokerName, testNS,
					WithBrokerChannelProvisioner(channelProvisioner("my-provisioner")),
					WithInitBrokerConditions),
				NewChannel("", testNS,
					WithChannelGenerateName(channelGenerateName),
					WithChannelLabels(TriggerChannelLabels(brokerName)),
					WithChannelOwnerReferences(ownerReferences()),
					WithChannelProvisioner(provisionerGVK, "my-provisioner"),
					WithChannelReady,
					WithChannelAddress(triggerChannelHostname)),
				NewDeployment(filterDeploymentName, testNS,
					WithDeploymentOwnerReferences(ownerReferences()),
					WithDeploymentLabels(resources.FilterLabels(brokerName)),
					WithDeploymentAnnotations(annotations()),
					WithDeploymentServiceAccount(filterSA),
					WithDeploymentContainer(filterContainerName, "some-other-image", envVars(filterContainerName), nil)),
			},
			WithReactors: []clientgotesting.ReactionFunc{
				InduceFailure("update", "deployments"),
			},
			WantStatusUpdates: []clientgotesting.UpdateActionImpl{{
				Object: NewBroker(brokerName, testNS,
					WithBrokerChannelProvisioner(channelProvisioner("my-provisioner")),
					WithInitBrokerConditions,
					WithTriggerChannelReady(),
					WithFilterFailed("DeploymentFailure", "inducing failure for update deployments")),
			}},
			WantUpdates: []clientgotesting.UpdateActionImpl{{
				Object: NewDeployment(filterDeploymentName, testNS,
					WithDeploymentOwnerReferences(ownerReferences()),
					WithDeploymentLabels(resources.FilterLabels(brokerName)),
					WithDeploymentAnnotations(annotations()),
					WithDeploymentServiceAccount(filterSA),
					WithDeploymentContainer(filterContainerName, filterImage, envVars(filterContainerName), nil)),
			}},
			WantEvents: []string{
				Eventf(corev1.EventTypeWarning, brokerReconcileError, "Broker reconcile error: %v", "inducing failure for update deployments"),
			},
			WantErr: true,
		},
		{
			Name: "Filter Service.Create error",
			Key:  testKey,
			Objects: []runtime.Object{
				NewBroker(brokerName, testNS,
					WithBrokerChannelProvisioner(channelProvisioner("my-provisioner")),
					WithInitBrokerConditions),
				NewChannel("", testNS,
					WithChannelGenerateName(channelGenerateName),
					WithChannelLabels(TriggerChannelLabels(brokerName)),
					WithChannelOwnerReferences(ownerReferences()),
					WithChannelProvisioner(provisionerGVK, "my-provisioner"),
					WithChannelReady,
					WithChannelAddress(triggerChannelHostname)),
				NewDeployment(filterDeploymentName, testNS,
					WithDeploymentOwnerReferences(ownerReferences()),
					WithDeploymentLabels(resources.FilterLabels(brokerName)),
					WithDeploymentAnnotations(annotations()),
					WithDeploymentServiceAccount(filterSA),
					WithDeploymentContainer(filterContainerName, filterImage, envVars(filterContainerName), nil)),
			},
			WithReactors: []clientgotesting.ReactionFunc{
				InduceFailure("create", "services"),
			},
			WantCreates: []metav1.Object{
				NewService(filterServiceName, testNS,
					WithServiceOwnerReferences(ownerReferences()),
					WithServiceLabels(resources.FilterLabels(brokerName)),
					WithServicePorts(servicePorts(filterContainerName, 8080))),
			},
			WantStatusUpdates: []clientgotesting.UpdateActionImpl{{
				Object: NewBroker(brokerName, testNS,
					WithBrokerChannelProvisioner(channelProvisioner("my-provisioner")),
					WithInitBrokerConditions,
					WithTriggerChannelReady(),
					WithFilterFailed("ServiceFailure", "inducing failure for create services")),
			}},
			WantEvents: []string{
				Eventf(corev1.EventTypeWarning, brokerReconcileError, "Broker reconcile error: %v", "inducing failure for create services"),
			},
			WantErr: true,
		},
		{
			Name: "Filter Service.Update error",
			Key:  testKey,
			Objects: []runtime.Object{
				NewBroker(brokerName, testNS,
					WithBrokerChannelProvisioner(channelProvisioner("my-provisioner")),
					WithInitBrokerConditions),
				NewChannel("", testNS,
					WithChannelGenerateName(channelGenerateName),
					WithChannelLabels(TriggerChannelLabels(brokerName)),
					WithChannelOwnerReferences(ownerReferences()),
					WithChannelProvisioner(provisionerGVK, "my-provisioner"),
					WithChannelReady,
					WithChannelAddress(triggerChannelHostname)),
				NewDeployment(filterDeploymentName, testNS,
					WithDeploymentOwnerReferences(ownerReferences()),
					WithDeploymentLabels(resources.FilterLabels(brokerName)),
					WithDeploymentAnnotations(annotations()),
					WithDeploymentServiceAccount(filterSA),
					WithDeploymentContainer(filterContainerName, filterImage, envVars(filterContainerName), nil)),
				NewService(filterServiceName, testNS,
					WithServiceOwnerReferences(ownerReferences()),
					WithServiceLabels(resources.FilterLabels(brokerName)),
					WithServicePorts(servicePorts(filterContainerName, 9090))),
			},
			WithReactors: []clientgotesting.ReactionFunc{
				InduceFailure("update", "services"),
			},
			WantUpdates: []clientgotesting.UpdateActionImpl{{
				Object: NewService(filterServiceName, testNS,
					WithServiceOwnerReferences(ownerReferences()),
					WithServiceLabels(resources.FilterLabels(brokerName)),
					WithServicePorts(servicePorts(filterContainerName, 8080))),
			}},
			WantStatusUpdates: []clientgotesting.UpdateActionImpl{{
				Object: NewBroker(brokerName, testNS,
					WithBrokerChannelProvisioner(channelProvisioner("my-provisioner")),
					WithInitBrokerConditions,
					WithTriggerChannelReady(),
					WithFilterFailed("ServiceFailure", "inducing failure for update services")),
			}},
			WantEvents: []string{
				Eventf(corev1.EventTypeWarning, brokerReconcileError, "Broker reconcile error: %v", "inducing failure for update services"),
			},
			WantErr: true,
		},
		{
			Name: "Ingress Deployment.Create error",
			Key:  testKey,
			Objects: []runtime.Object{
				NewBroker(brokerName, testNS,
					WithBrokerChannelProvisioner(channelProvisioner("my-provisioner")),
					WithInitBrokerConditions),
				NewChannel("", testNS,
					WithChannelGenerateName(channelGenerateName),
					WithChannelLabels(TriggerChannelLabels(brokerName)),
					WithChannelOwnerReferences(ownerReferences()),
					WithChannelProvisioner(provisionerGVK, "my-provisioner"),
					WithChannelReady,
					WithChannelAddress(triggerChannelHostname)),
				NewDeployment(filterDeploymentName, testNS,
					WithDeploymentOwnerReferences(ownerReferences()),
					WithDeploymentLabels(resources.FilterLabels(brokerName)),
					WithDeploymentAnnotations(annotations()),
					WithDeploymentServiceAccount(filterSA),
					WithDeploymentContainer(filterContainerName, filterImage, envVars(filterContainerName), nil)),
				NewService(filterServiceName, testNS,
					WithServiceOwnerReferences(ownerReferences()),
					WithServiceLabels(resources.FilterLabels(brokerName)),
					WithServicePorts(servicePorts(filterContainerName, 8080))),
			},
			WithReactors: []clientgotesting.ReactionFunc{
				InduceFailure("create", "deployments"),
			},
			WantCreates: []metav1.Object{
				NewDeployment(ingressDeploymentName, testNS,
					WithDeploymentOwnerReferences(ownerReferences()),
					WithDeploymentLabels(resources.IngressLabels(brokerName)),
					WithDeploymentAnnotations(annotations()),
					WithDeploymentServiceAccount(ingressSA),
					WithDeploymentContainer(ingressContainerName, ingressImage, envVars(ingressContainerName), containerPorts(8080)),
				),
			},
			WantStatusUpdates: []clientgotesting.UpdateActionImpl{{
				Object: NewBroker(brokerName, testNS,
					WithBrokerChannelProvisioner(channelProvisioner("my-provisioner")),
					WithInitBrokerConditions,
					WithTriggerChannelReady(),
					WithFilterDeploymentAvailable(),
					WithIngressFailed("DeploymentFailure", "inducing failure for create deployments")),
			}},
			WantEvents: []string{
				Eventf(corev1.EventTypeWarning, brokerReconcileError, "Broker reconcile error: %v", "inducing failure for create deployments"),
			},
			WantErr: true,
		},
		{
			Name: "Ingress Deployment.Update error",
			Key:  testKey,
			Objects: []runtime.Object{
				NewBroker(brokerName, testNS,
					WithBrokerChannelProvisioner(channelProvisioner("my-provisioner")),
					WithInitBrokerConditions),
				NewChannel("", testNS,
					WithChannelGenerateName(channelGenerateName),
					WithChannelLabels(TriggerChannelLabels(brokerName)),
					WithChannelOwnerReferences(ownerReferences()),
					WithChannelProvisioner(provisionerGVK, "my-provisioner"),
					WithChannelReady,
					WithChannelAddress(triggerChannelHostname)),
				NewDeployment(filterDeploymentName, testNS,
					WithDeploymentOwnerReferences(ownerReferences()),
					WithDeploymentLabels(resources.FilterLabels(brokerName)),
					WithDeploymentAnnotations(annotations()),
					WithDeploymentServiceAccount(filterSA),
					WithDeploymentContainer(filterContainerName, filterImage, envVars(filterContainerName), nil)),
				NewService(filterServiceName, testNS,
					WithServiceOwnerReferences(ownerReferences()),
					WithServiceLabels(resources.FilterLabels(brokerName)),
					WithServicePorts(servicePorts(filterContainerName, 8080))),
				NewDeployment(ingressDeploymentName, testNS,
					WithDeploymentOwnerReferences(ownerReferences()),
					WithDeploymentLabels(resources.IngressLabels(brokerName)),
					WithDeploymentAnnotations(annotations()),
					WithDeploymentServiceAccount(ingressSA),
					WithDeploymentContainer(ingressContainerName, ingressImage, envVars(ingressContainerName), containerPorts(9090))),
			},
			WithReactors: []clientgotesting.ReactionFunc{
				InduceFailure("update", "deployments"),
			},
			WantUpdates: []clientgotesting.UpdateActionImpl{{
				Object: NewDeployment(ingressDeploymentName, testNS,
					WithDeploymentOwnerReferences(ownerReferences()),
					WithDeploymentLabels(resources.IngressLabels(brokerName)),
					WithDeploymentAnnotations(annotations()),
					WithDeploymentServiceAccount(ingressSA),
					WithDeploymentContainer(ingressContainerName, ingressImage, envVars(ingressContainerName), containerPorts(8080))),
			}},
			WantStatusUpdates: []clientgotesting.UpdateActionImpl{{
				Object: NewBroker(brokerName, testNS,
					WithBrokerChannelProvisioner(channelProvisioner("my-provisioner")),
					WithInitBrokerConditions,
					WithTriggerChannelReady(),
					WithFilterDeploymentAvailable(),
					WithIngressFailed("DeploymentFailure", "inducing failure for update deployments")),
			}},
			WantEvents: []string{
				Eventf(corev1.EventTypeWarning, brokerReconcileError, "Broker reconcile error: %v", "inducing failure for update deployments"),
			},
			WantErr: true,
		},
		{
			Name: "Ingress Service.Create error",
			Key:  testKey,
			Objects: []runtime.Object{
				NewBroker(brokerName, testNS,
					WithBrokerChannelProvisioner(channelProvisioner("my-provisioner")),
					WithInitBrokerConditions),
				NewChannel("", testNS,
					WithChannelGenerateName(channelGenerateName),
					WithChannelLabels(TriggerChannelLabels(brokerName)),
					WithChannelOwnerReferences(ownerReferences()),
					WithChannelProvisioner(provisionerGVK, "my-provisioner"),
					WithChannelReady,
					WithChannelAddress(triggerChannelHostname)),
				NewDeployment(filterDeploymentName, testNS,
					WithDeploymentOwnerReferences(ownerReferences()),
					WithDeploymentLabels(resources.FilterLabels(brokerName)),
					WithDeploymentAnnotations(annotations()),
					WithDeploymentServiceAccount(filterSA),
					WithDeploymentContainer(filterContainerName, filterImage, envVars(filterContainerName), nil)),
				NewService(filterServiceName, testNS,
					WithServiceOwnerReferences(ownerReferences()),
					WithServiceLabels(resources.FilterLabels(brokerName)),
					WithServicePorts(servicePorts(filterContainerName, 8080))),
				NewDeployment(ingressDeploymentName, testNS,
					WithDeploymentOwnerReferences(ownerReferences()),
					WithDeploymentLabels(resources.IngressLabels(brokerName)),
					WithDeploymentAnnotations(annotations()),
					WithDeploymentServiceAccount(ingressSA),
					WithDeploymentContainer(ingressContainerName, ingressImage, envVars(ingressContainerName), containerPorts(8080))),
			},
			WithReactors: []clientgotesting.ReactionFunc{
				InduceFailure("create", "services"),
			},
			WantCreates: []metav1.Object{
				NewService(ingressServiceName, testNS,
					WithServiceOwnerReferences(ownerReferences()),
					WithServiceLabels(resources.IngressLabels(brokerName)),
					WithServicePorts(servicePorts(ingressContainerName, 8080))),
			},
			WantStatusUpdates: []clientgotesting.UpdateActionImpl{{
				Object: NewBroker(brokerName, testNS,
					WithBrokerChannelProvisioner(channelProvisioner("my-provisioner")),
					WithInitBrokerConditions,
					WithTriggerChannelReady(),
					WithFilterDeploymentAvailable(),
					WithIngressFailed("ServiceFailure", "inducing failure for create services")),
			}},
			WantEvents: []string{
				Eventf(corev1.EventTypeWarning, brokerReconcileError, "Broker reconcile error: %v", "inducing failure for create services"),
			},
			WantErr: true,
		},
		{
			Name: "Ingress Service.Update error",
			Key:  testKey,
			Objects: []runtime.Object{
				NewBroker(brokerName, testNS,
					WithBrokerChannelProvisioner(channelProvisioner("my-provisioner")),
					WithInitBrokerConditions),
				NewChannel("", testNS,
					WithChannelGenerateName(channelGenerateName),
					WithChannelLabels(TriggerChannelLabels(brokerName)),
					WithChannelOwnerReferences(ownerReferences()),
					WithChannelProvisioner(provisionerGVK, "my-provisioner"),
					WithChannelReady,
					WithChannelAddress(triggerChannelHostname)),
				NewDeployment(filterDeploymentName, testNS,
					WithDeploymentOwnerReferences(ownerReferences()),
					WithDeploymentLabels(resources.FilterLabels(brokerName)),
					WithDeploymentAnnotations(annotations()),
					WithDeploymentServiceAccount(filterSA),
					WithDeploymentContainer(filterContainerName, filterImage, envVars(filterContainerName), nil)),
				NewService(filterServiceName, testNS,
					WithServiceOwnerReferences(ownerReferences()),
					WithServiceLabels(resources.FilterLabels(brokerName)),
					WithServicePorts(servicePorts(filterContainerName, 8080))),
				NewDeployment(ingressDeploymentName, testNS,
					WithDeploymentOwnerReferences(ownerReferences()),
					WithDeploymentLabels(resources.IngressLabels(brokerName)),
					WithDeploymentAnnotations(annotations()),
					WithDeploymentServiceAccount(ingressSA),
					WithDeploymentContainer(ingressContainerName, ingressImage, envVars(ingressContainerName), containerPorts(8080))),
				NewService(ingressServiceName, testNS,
					WithServiceOwnerReferences(ownerReferences()),
					WithServiceLabels(resources.IngressLabels(brokerName)),
					WithServicePorts(servicePorts(ingressContainerName, 9090))),
			},
			WithReactors: []clientgotesting.ReactionFunc{
				InduceFailure("update", "services"),
			},
			WantUpdates: []clientgotesting.UpdateActionImpl{{
				Object: NewService(ingressServiceName, testNS,
					WithServiceOwnerReferences(ownerReferences()),
					WithServiceLabels(resources.IngressLabels(brokerName)),
					WithServicePorts(servicePorts(ingressContainerName, 8080))),
			}},
			WantStatusUpdates: []clientgotesting.UpdateActionImpl{{
				Object: NewBroker(brokerName, testNS,
					WithBrokerChannelProvisioner(channelProvisioner("my-provisioner")),
					WithInitBrokerConditions,
					WithTriggerChannelReady(),
					WithFilterDeploymentAvailable(),
					WithIngressFailed("ServiceFailure", "inducing failure for update services")),
			}},
			WantEvents: []string{
				Eventf(corev1.EventTypeWarning, brokerReconcileError, "Broker reconcile error: %v", "inducing failure for update services"),
			},
			WantErr: true,
		},
		{
			Name: "Ingress Channel.Create error",
			Key:  testKey,
			Objects: []runtime.Object{
				NewBroker(brokerName, testNS,
					WithBrokerChannelProvisioner(channelProvisioner("my-provisioner")),
					WithInitBrokerConditions),
				NewChannel("", testNS,
					WithChannelGenerateName(channelGenerateName),
					WithChannelLabels(TriggerChannelLabels(brokerName)),
					WithChannelOwnerReferences(ownerReferences()),
					WithChannelProvisioner(provisionerGVK, "my-provisioner"),
					WithChannelReady,
					WithChannelAddress(triggerChannelHostname)),
				NewDeployment(filterDeploymentName, testNS,
					WithDeploymentOwnerReferences(ownerReferences()),
					WithDeploymentLabels(resources.FilterLabels(brokerName)),
					WithDeploymentAnnotations(annotations()),
					WithDeploymentServiceAccount(filterSA),
					WithDeploymentContainer(filterContainerName, filterImage, envVars(filterContainerName), nil)),
				NewService(filterServiceName, testNS,
					WithServiceOwnerReferences(ownerReferences()),
					WithServiceLabels(resources.FilterLabels(brokerName)),
					WithServicePorts(servicePorts(filterContainerName, 8080))),
				NewDeployment(ingressDeploymentName, testNS,
					WithDeploymentOwnerReferences(ownerReferences()),
					WithDeploymentLabels(resources.IngressLabels(brokerName)),
					WithDeploymentAnnotations(annotations()),
					WithDeploymentServiceAccount(ingressSA),
					WithDeploymentContainer(ingressContainerName, ingressImage, envVars(ingressContainerName), containerPorts(8080))),
				NewService(ingressServiceName, testNS,
					WithServiceOwnerReferences(ownerReferences()),
					WithServiceLabels(resources.IngressLabels(brokerName)),
					WithServicePorts(servicePorts(ingressContainerName, 8080))),
			},
			WithReactors: []clientgotesting.ReactionFunc{
				InduceFailure("create", "channels"),
			},
			WantCreates: []metav1.Object{
				NewChannel("", testNS,
					WithChannelGenerateName(channelGenerateName),
					WithChannelLabels(IngressChannelLabels(brokerName)),
					WithChannelOwnerReferences(ownerReferences()),
					WithChannelProvisioner(provisionerGVK, "my-provisioner")),
			},
			WantStatusUpdates: []clientgotesting.UpdateActionImpl{{
				Object: NewBroker(brokerName, testNS,
					WithBrokerChannelProvisioner(channelProvisioner("my-provisioner")),
					WithInitBrokerConditions,
					WithTriggerChannelReady(),
					WithFilterDeploymentAvailable(),
					WithIngressDeploymentAvailable(),
					WithBrokerAddress(fmt.Sprintf("%s.%s.svc.%s", ingressServiceName, testNS, utils.GetClusterDomainName())),
					WithIngressChannelFailed("ChannelFailure", "inducing failure for create channels")),
			}},
			WantEvents: []string{
				Eventf(corev1.EventTypeWarning, brokerReconcileError, "Broker reconcile error: %v", "inducing failure for create channels"),
			},
			WantErr: true,
		},
		{
			Name: "Subscription.Create error",
			Key:  testKey,
			Objects: []runtime.Object{
				NewBroker(brokerName, testNS,
					WithBrokerChannelProvisioner(channelProvisioner("my-provisioner")),
					WithInitBrokerConditions),
				// Use the channel name to avoid conflicting with the ingress one.
				NewChannel("filter-channel", testNS,
					WithChannelGenerateName(channelGenerateName),
					WithChannelLabels(TriggerChannelLabels(brokerName)),
					WithChannelOwnerReferences(ownerReferences()),
					WithChannelProvisioner(provisionerGVK, "my-provisioner"),
					WithChannelReady,
					WithChannelAddress(triggerChannelHostname)),
				NewDeployment(filterDeploymentName, testNS,
					WithDeploymentOwnerReferences(ownerReferences()),
					WithDeploymentLabels(resources.FilterLabels(brokerName)),
					WithDeploymentAnnotations(annotations()),
					WithDeploymentServiceAccount(filterSA),
					WithDeploymentContainer(filterContainerName, filterImage, envVars(filterContainerName), nil)),
				NewService(filterServiceName, testNS,
					WithServiceOwnerReferences(ownerReferences()),
					WithServiceLabels(resources.FilterLabels(brokerName)),
					WithServicePorts(servicePorts(filterContainerName, 8080))),
				NewDeployment(ingressDeploymentName, testNS,
					WithDeploymentOwnerReferences(ownerReferences()),
					WithDeploymentLabels(resources.IngressLabels(brokerName)),
					WithDeploymentAnnotations(annotations()),
					WithDeploymentServiceAccount(ingressSA),
					WithDeploymentContainer(ingressContainerName, ingressImage, envVars(ingressContainerName), containerPorts(8080))),
				NewService(ingressServiceName, testNS,
					WithServiceOwnerReferences(ownerReferences()),
					WithServiceLabels(resources.IngressLabels(brokerName)),
					WithServicePorts(servicePorts(ingressContainerName, 8080))),
				// Use the channel name to avoid conflicting with the filter one.
				NewChannel("ingress-channel", testNS,
					WithChannelGenerateName(channelGenerateName),
					WithChannelLabels(IngressChannelLabels(brokerName)),
					WithChannelOwnerReferences(ownerReferences()),
					WithChannelProvisioner(provisionerGVK, "my-provisioner"),
					WithChannelReady,
					WithChannelAddress(ingressChannelHostname)),
			},
			WantCreates: []metav1.Object{
				NewSubscription("", testNS,
					WithSubscriptionGenerateName(ingressSubscriptionGenerateName),
					WithSubscriptionOwnerReferences(ownerReferences()),
					WithSubscriptionLabels(ingressSubscriptionLabels(brokerName)),
					WithSubscriptionChannel(channelGVK, "ingress-channel"),
					WithSubscriptionSubscriberRef(serviceGVK, ingressServiceName)),
			},
			WantStatusUpdates: []clientgotesting.UpdateActionImpl{{
				Object: NewBroker(brokerName, testNS,
					WithBrokerChannelProvisioner(channelProvisioner("my-provisioner")),
					WithInitBrokerConditions,
					WithTriggerChannelReady(),
					WithFilterDeploymentAvailable(),
					WithIngressDeploymentAvailable(),
					WithBrokerAddress(fmt.Sprintf("%s.%s.svc.%s", ingressServiceName, testNS, utils.GetClusterDomainName())),
					WithBrokerIngressChannelReady(),
					WithBrokerIngressSubscriptionFailed("SubscriptionFailure", "inducing failure for create subscriptions"),
				),
			}},
			WantEvents: []string{
				Eventf(corev1.EventTypeWarning, brokerReconcileError, "Broker reconcile error: %v", "inducing failure for create subscriptions"),
			},
			WithReactors: []clientgotesting.ReactionFunc{
				InduceFailure("create", "subscriptions"),
			},
			WantErr: true,
		},
		{
			Name: "Subscription.Delete error",
			Key:  testKey,
			Objects: []runtime.Object{
				NewBroker(brokerName, testNS,
					WithBrokerChannelProvisioner(channelProvisioner("my-provisioner")),
					WithInitBrokerConditions),
				// Use the channel name to avoid conflicting with the ingress one.
				NewChannel("filter-channel", testNS,
					WithChannelGenerateName(channelGenerateName),
					WithChannelLabels(TriggerChannelLabels(brokerName)),
					WithChannelOwnerReferences(ownerReferences()),
					WithChannelProvisioner(provisionerGVK, "my-provisioner"),
					WithChannelReady,
					WithChannelAddress(triggerChannelHostname)),
				NewDeployment(filterDeploymentName, testNS,
					WithDeploymentOwnerReferences(ownerReferences()),
					WithDeploymentLabels(resources.FilterLabels(brokerName)),
					WithDeploymentAnnotations(annotations()),
					WithDeploymentServiceAccount(filterSA),
					WithDeploymentContainer(filterContainerName, filterImage, envVars(filterContainerName), nil)),
				NewService(filterServiceName, testNS,
					WithServiceOwnerReferences(ownerReferences()),
					WithServiceLabels(resources.FilterLabels(brokerName)),
					WithServicePorts(servicePorts(filterContainerName, 8080))),
				NewDeployment(ingressDeploymentName, testNS,
					WithDeploymentOwnerReferences(ownerReferences()),
					WithDeploymentLabels(resources.IngressLabels(brokerName)),
					WithDeploymentAnnotations(annotations()),
					WithDeploymentServiceAccount(ingressSA),
					WithDeploymentContainer(ingressContainerName, ingressImage, envVars(ingressContainerName), containerPorts(8080))),
				NewService(ingressServiceName, testNS,
					WithServiceOwnerReferences(ownerReferences()),
					WithServiceLabels(resources.IngressLabels(brokerName)),
					WithServicePorts(servicePorts(ingressContainerName, 8080))),
				// Use the channel name to avoid conflicting with the filter one.
				NewChannel("ingress-channel", testNS,
					WithChannelGenerateName(channelGenerateName),
					WithChannelLabels(IngressChannelLabels(brokerName)),
					WithChannelOwnerReferences(ownerReferences()),
					WithChannelProvisioner(provisionerGVK, "my-provisioner"),
					WithChannelReady,
					WithChannelAddress(ingressChannelHostname)),
				NewSubscription("subs", testNS,
					WithSubscriptionGenerateName(ingressSubscriptionGenerateName),
					WithSubscriptionOwnerReferences(ownerReferences()),
					WithSubscriptionLabels(ingressSubscriptionLabels(brokerName)),
					WithSubscriptionChannel(channelGVK, "ingress-channel"),
					WithSubscriptionSubscriberRef(serviceGVK, "")),
			},
			WantDeletes: []clientgotesting.DeleteActionImpl{{
				Name: "subs",
			}},
			WantStatusUpdates: []clientgotesting.UpdateActionImpl{{
				Object: NewBroker(brokerName, testNS,
					WithBrokerChannelProvisioner(channelProvisioner("my-provisioner")),
					WithInitBrokerConditions,
					WithTriggerChannelReady(),
					WithFilterDeploymentAvailable(),
					WithIngressDeploymentAvailable(),
					WithBrokerAddress(fmt.Sprintf("%s.%s.svc.%s", ingressServiceName, testNS, utils.GetClusterDomainName())),
					WithBrokerIngressChannelReady(),
					WithBrokerIngressSubscriptionFailed("SubscriptionFailure", "inducing failure for delete subscriptions"),
				),
			}},
			WantEvents: []string{
				Eventf(corev1.EventTypeWarning, ingressSubscriptionDeleteFailed, "%v", "Delete Broker Ingress' subscription failed: inducing failure for delete subscriptions"),
				Eventf(corev1.EventTypeWarning, brokerReconcileError, "Broker reconcile error: %v", "inducing failure for delete subscriptions"),
			},
			WithReactors: []clientgotesting.ReactionFunc{
				InduceFailure("delete", "subscriptions"),
			},
			WantErr: true,
		},
		{
			Name: "Subscription.Create error when recreating",
			Key:  testKey,
			Objects: []runtime.Object{
				NewBroker(brokerName, testNS,
					WithBrokerChannelProvisioner(channelProvisioner("my-provisioner")),
					WithInitBrokerConditions),
				// Use the channel name to avoid conflicting with the ingress one.
				NewChannel("filter-channel", testNS,
					WithChannelGenerateName(channelGenerateName),
					WithChannelLabels(TriggerChannelLabels(brokerName)),
					WithChannelOwnerReferences(ownerReferences()),
					WithChannelProvisioner(provisionerGVK, "my-provisioner"),
					WithChannelReady,
					WithChannelAddress(triggerChannelHostname)),
				NewDeployment(filterDeploymentName, testNS,
					WithDeploymentOwnerReferences(ownerReferences()),
					WithDeploymentLabels(resources.FilterLabels(brokerName)),
					WithDeploymentAnnotations(annotations()),
					WithDeploymentServiceAccount(filterSA),
					WithDeploymentContainer(filterContainerName, filterImage, envVars(filterContainerName), nil)),
				NewService(filterServiceName, testNS,
					WithServiceOwnerReferences(ownerReferences()),
					WithServiceLabels(resources.FilterLabels(brokerName)),
					WithServicePorts(servicePorts(filterContainerName, 8080))),
				NewDeployment(ingressDeploymentName, testNS,
					WithDeploymentOwnerReferences(ownerReferences()),
					WithDeploymentLabels(resources.IngressLabels(brokerName)),
					WithDeploymentAnnotations(annotations()),
					WithDeploymentServiceAccount(ingressSA),
					WithDeploymentContainer(ingressContainerName, ingressImage, envVars(ingressContainerName), containerPorts(8080))),
				NewService(ingressServiceName, testNS,
					WithServiceOwnerReferences(ownerReferences()),
					WithServiceLabels(resources.IngressLabels(brokerName)),
					WithServicePorts(servicePorts(ingressContainerName, 8080))),
				// Use the channel name to avoid conflicting with the filter one.
				NewChannel("ingress-channel", testNS,
					WithChannelGenerateName(channelGenerateName),
					WithChannelLabels(IngressChannelLabels(brokerName)),
					WithChannelOwnerReferences(ownerReferences()),
					WithChannelProvisioner(provisionerGVK, "my-provisioner"),
					WithChannelReady,
					WithChannelAddress(ingressChannelHostname)),
				NewSubscription("subs", testNS,
					WithSubscriptionGenerateName(ingressSubscriptionGenerateName),
					WithSubscriptionOwnerReferences(ownerReferences()),
					WithSubscriptionLabels(ingressSubscriptionLabels(brokerName)),
					WithSubscriptionChannel(channelGVK, "ingress-channel"),
					WithSubscriptionSubscriberRef(serviceGVK, "")),
			},
			WantDeletes: []clientgotesting.DeleteActionImpl{{
				Name: "subs",
			}},
			WantCreates: []metav1.Object{
				NewSubscription("", testNS,
					WithSubscriptionGenerateName(ingressSubscriptionGenerateName),
					WithSubscriptionOwnerReferences(ownerReferences()),
					WithSubscriptionLabels(ingressSubscriptionLabels(brokerName)),
					WithSubscriptionChannel(channelGVK, "ingress-channel"),
					WithSubscriptionSubscriberRef(serviceGVK, ingressServiceName)),
			},
			WantStatusUpdates: []clientgotesting.UpdateActionImpl{{
				Object: NewBroker(brokerName, testNS,
					WithBrokerChannelProvisioner(channelProvisioner("my-provisioner")),
					WithInitBrokerConditions,
					WithTriggerChannelReady(),
					WithFilterDeploymentAvailable(),
					WithIngressDeploymentAvailable(),
					WithBrokerAddress(fmt.Sprintf("%s.%s.svc.%s", ingressServiceName, testNS, utils.GetClusterDomainName())),
					WithBrokerIngressChannelReady(),
					WithBrokerIngressSubscriptionFailed("SubscriptionFailure", "inducing failure for create subscriptions"),
				),
			}},
			WantEvents: []string{
				Eventf(corev1.EventTypeWarning, ingressSubscriptionCreateFailed, "%v", "Create Broker Ingress' subscription failed: inducing failure for create subscriptions"),
				Eventf(corev1.EventTypeWarning, brokerReconcileError, "Broker reconcile error: %v", "inducing failure for create subscriptions"),
			},
			WithReactors: []clientgotesting.ReactionFunc{
				InduceFailure("create", "subscriptions"),
			},
			WantErr: true,
		},
		{
			Name: "Successful Reconciliation",
			Key:  testKey,
			Objects: []runtime.Object{
				NewBroker(brokerName, testNS,
					WithBrokerChannelProvisioner(channelProvisioner("my-provisioner")),
					WithInitBrokerConditions),
				// Use the channel name to avoid conflicting with the ingress one.
				NewChannel("filter-channel", testNS,
					WithChannelGenerateName(channelGenerateName),
					WithChannelLabels(TriggerChannelLabels(brokerName)),
					WithChannelOwnerReferences(ownerReferences()),
					WithChannelProvisioner(provisionerGVK, "my-provisioner"),
					WithChannelReady,
					WithChannelAddress(triggerChannelHostname)),
				NewDeployment(filterDeploymentName, testNS,
					WithDeploymentOwnerReferences(ownerReferences()),
					WithDeploymentLabels(resources.FilterLabels(brokerName)),
					WithDeploymentAnnotations(annotations()),
					WithDeploymentServiceAccount(filterSA),
					WithDeploymentContainer(filterContainerName, filterImage, envVars(filterContainerName), nil)),
				NewService(filterServiceName, testNS,
					WithServiceOwnerReferences(ownerReferences()),
					WithServiceLabels(resources.FilterLabels(brokerName)),
					WithServicePorts(servicePorts(filterContainerName, 8080))),
				NewDeployment(ingressDeploymentName, testNS,
					WithDeploymentOwnerReferences(ownerReferences()),
					WithDeploymentLabels(resources.IngressLabels(brokerName)),
					WithDeploymentAnnotations(annotations()),
					WithDeploymentServiceAccount(ingressSA),
					WithDeploymentContainer(ingressContainerName, ingressImage, envVars(ingressContainerName), containerPorts(8080))),
				NewService(ingressServiceName, testNS,
					WithServiceOwnerReferences(ownerReferences()),
					WithServiceLabels(resources.IngressLabels(brokerName)),
					WithServicePorts(servicePorts(ingressContainerName, 8080))),
				// Use the channel name to avoid conflicting with the filter one.
				NewChannel("ingress-channel", testNS,
					WithChannelGenerateName(channelGenerateName),
					WithChannelLabels(IngressChannelLabels(brokerName)),
					WithChannelOwnerReferences(ownerReferences()),
					WithChannelProvisioner(provisionerGVK, "my-provisioner"),
					WithChannelReady,
					WithChannelAddress(ingressChannelHostname)),
				NewSubscription("", testNS,
					WithSubscriptionGenerateName(ingressSubscriptionGenerateName),
					WithSubscriptionOwnerReferences(ownerReferences()),
					WithSubscriptionLabels(ingressSubscriptionLabels(brokerName)),
					WithSubscriptionChannel(channelGVK, "ingress-channel"),
					WithSubscriptionSubscriberRef(serviceGVK, ingressServiceName),
					WithSubscriptionReady),
			},
			WantStatusUpdates: []clientgotesting.UpdateActionImpl{{
				Object: NewBroker(brokerName, testNS,
					WithBrokerChannelProvisioner(channelProvisioner("my-provisioner")),
					WithBrokerReady,
					WithBrokerAddress(fmt.Sprintf("%s.%s.svc.%s", ingressServiceName, testNS, utils.GetClusterDomainName())),
				),
			}},
			WantEvents: []string{
				Eventf(corev1.EventTypeNormal, brokerReadinessChanged, "Broker %q became ready", brokerName),
			},
		},
	}

	defer logtesting.ClearAll()
	table.Test(t, MakeFactory(func(listers *Listers, opt reconciler.Options) controller.Reconciler {
		return &Reconciler{
			Base:                      reconciler.NewBase(opt, controllerAgentName),
			subscriptionLister:        listers.GetSubscriptionLister(),
			brokerLister:              listers.GetBrokerLister(),
			channelLister:             listers.GetChannelLister(),
			serviceLister:             listers.GetK8sServiceLister(),
			deploymentLister:          listers.GetDeploymentLister(),
			filterImage:               filterImage,
			filterServiceAccountName:  filterSA,
			ingressImage:              ingressImage,
			ingressServiceAccountName: ingressSA,
		}
	}))
}

<<<<<<< HEAD
func makeBroker() *v1alpha1.Broker {
	return &v1alpha1.Broker{
		TypeMeta: metav1.TypeMeta{
			APIVersion: "eventing.knative.dev/v1alpha1",
			Kind:       "Broker",
		},
		ObjectMeta: metav1.ObjectMeta{
			Namespace: testNS,
			Name:      brokerName,
		},
		Spec: v1alpha1.BrokerSpec{
			ChannelTemplate: &v1alpha1.ChannelSpec{
				Provisioner: channelProvisioner,
			},
			IngressPolicy: &v1alpha1.IngressPolicySpec{
				AllowAny: true,
				AutoAdd:  false,
			},
		},
	}
=======
func ownerReferences() []metav1.OwnerReference {
	return []metav1.OwnerReference{{
		APIVersion:         v1alpha1.SchemeGroupVersion.String(),
		Kind:               "Broker",
		Name:               brokerName,
		Controller:         &trueVal,
		BlockOwnerDeletion: &trueVal,
	}}
>>>>>>> 2a3b8a2d
}

func channelProvisioner(name string) *corev1.ObjectReference {
	return &corev1.ObjectReference{
		APIVersion: "eventing.knative.dev/v1alpha1",
		Kind:       "ClusterChannelProvisioner",
		Name:       name,
	}
}

// TODO remove this once we get rid of istio.
func annotations() map[string]string {
	return map[string]string{
		"sidecar.istio.io/inject": "true",
	}
}

func envVars(containerName string) []corev1.EnvVar {
	switch containerName {
	case filterContainerName:
		return []corev1.EnvVar{
			{
				Name: "NAMESPACE",
				ValueFrom: &corev1.EnvVarSource{
					FieldRef: &corev1.ObjectFieldSelector{
						FieldPath: "metadata.namespace",
					},
				},
			},
		}
	case ingressContainerName:
		return []corev1.EnvVar{
			{
				Name:  "FILTER",
				Value: "",
			},
			{
				Name:  "CHANNEL",
				Value: triggerChannelHostname,
			},
			{
				Name:  "BROKER",
				Value: brokerName,
			},
		}
	}
	return []corev1.EnvVar{}
}

func containerPorts(httpInternal int32) []corev1.ContainerPort {
	return []corev1.ContainerPort{
		{
			Name:          "http",
			ContainerPort: httpInternal,
		},
		{
			Name:          "metrics",
			ContainerPort: 9090,
		},
	}
}

func servicePorts(containerName string, httpInternal int) []corev1.ServicePort {
	svcPorts := []corev1.ServicePort{
		{
			Name:       "http",
			Port:       80,
			TargetPort: intstr.FromInt(httpInternal),
		},
	}
	// TODO remove this if once we add metrics to the filter container.
	if containerName == ingressContainerName {
		svcPorts = append(svcPorts, corev1.ServicePort{
			Name: "metrics",
			Port: 9090,
		})
	}
	return svcPorts
}<|MERGE_RESOLUTION|>--- conflicted
+++ resolved
@@ -921,28 +921,6 @@
 	}))
 }
 
-<<<<<<< HEAD
-func makeBroker() *v1alpha1.Broker {
-	return &v1alpha1.Broker{
-		TypeMeta: metav1.TypeMeta{
-			APIVersion: "eventing.knative.dev/v1alpha1",
-			Kind:       "Broker",
-		},
-		ObjectMeta: metav1.ObjectMeta{
-			Namespace: testNS,
-			Name:      brokerName,
-		},
-		Spec: v1alpha1.BrokerSpec{
-			ChannelTemplate: &v1alpha1.ChannelSpec{
-				Provisioner: channelProvisioner,
-			},
-			IngressPolicy: &v1alpha1.IngressPolicySpec{
-				AllowAny: true,
-				AutoAdd:  false,
-			},
-		},
-	}
-=======
 func ownerReferences() []metav1.OwnerReference {
 	return []metav1.OwnerReference{{
 		APIVersion:         v1alpha1.SchemeGroupVersion.String(),
@@ -951,7 +929,6 @@
 		Controller:         &trueVal,
 		BlockOwnerDeletion: &trueVal,
 	}}
->>>>>>> 2a3b8a2d
 }
 
 func channelProvisioner(name string) *corev1.ObjectReference {
