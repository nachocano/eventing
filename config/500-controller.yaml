--- conflicted
+++ resolved
@@ -34,12 +34,13 @@
           "-logtostderr",
           "-stderrthreshold", "INFO"
         ]
-<<<<<<< HEAD
         env:
           - name: SYSTEM_NAMESPACE
             valueFrom:
               fieldRef:
                 fieldPath: metadata.namespace
+          - name: CONFIG_LOGGING_NAME
+            value: config-logging
           - name: BROKER_INGRESS_IMAGE
             value: github.com/knative/eventing/cmd/broker/ingress
           - name: BROKER_INGRESS_SERVICE_ACCOUNT
@@ -48,24 +49,12 @@
             value: github.com/knative/eventing/cmd/broker/filter
           - name: BROKER_FILTER_SERVICE_ACCOUNT
             value: eventing-broker-filter
-        volumeMounts:
-          - name: config-logging
-            mountPath: /etc/config-logging
-=======
         ports:
           - containerPort: 9090
             name: metrics
         volumeMounts:
           - name: config-logging
             mountPath: /etc/config-logging
-        env:
-        - name: SYSTEM_NAMESPACE
-          valueFrom:
-            fieldRef:
-              fieldPath: metadata.namespace
-        - name: CONFIG_LOGGING_NAME
-          value: config-logging
->>>>>>> fbf16473
       volumes:
         - name: config-logging
           configMap:
