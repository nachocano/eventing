// +build e2e

/*
Copyright 2019 The Knative Authors
Licensed under the Apache License, Version 2.0 (the "License");
you may not use this file except in compliance with the License.
You may obtain a copy of the License at

    http://www.apache.org/licenses/LICENSE-2.0

Unless required by applicable law or agreed to in writing, software
distributed under the License is distributed on an "AS IS" BASIS,
WITHOUT WARRANTIES OR CONDITIONS OF ANY KIND, either express or implied.
See the License for the specific language governing permissions and
limitations under the License.
*/

package e2e

import (
	"fmt"
	"testing"

	"github.com/knative/eventing/test"
	"github.com/knative/pkg/test/logging"
	metav1 "k8s.io/apimachinery/pkg/apis/meta/v1"
	"k8s.io/apimachinery/pkg/util/uuid"
)

const (
	channelName      = "e2e-singleevent"
	subscriberName   = "e2e-singleevent-subscriber"
	senderName       = "e2e-singleevent-sender"
	subscriptionName = "e2e-singleevent-subscription"
	routeName        = "e2e-singleevent-route"
)

func TestSingleBinaryEvent(t *testing.T) {
	SingleEvent(t, test.CloudEventEncodingBinary)
}

func TestSingleStructuredEvent(t *testing.T) {
	SingleEvent(t, test.CloudEventEncodingStructured)
}

func SingleEvent(t *testing.T, encoding string) {
	logger := logging.GetContextLogger("TestSingleEvent")

	clients, cleaner := Setup(t, logger)

	// verify namespace
<<<<<<< HEAD

	ns, cleanupNS := NamespaceExists(t, clients, logger)
=======
	ns, cleanupNS := namespaceExists(t, clients)
>>>>>>> d640c7ad
	defer cleanupNS()

	// TearDown() needs to be deferred after cleanupNS(). Otherwise the namespace is deleted and all
	// resources in it. So when TearDown() runs, it spews a lot of not found errors.
	defer TearDown(clients, cleaner, logger)

	// create logger pod
	logger.Infof("creating subscriber pod")
	selector := map[string]string{"e2etest": string(uuid.NewUUID())}
	subscriberPod := test.EventLoggerPod(routeName, ns, selector)
	if err := CreatePod(clients, subscriberPod, logger, cleaner); err != nil {
		t.Fatalf("Failed to create event logger pod: %v", err)
	}
	if err := WaitForAllPodsRunning(clients, logger, ns); err != nil {
		t.Fatalf("Error waiting for logger pod to become running: %v", err)
	}
	logger.Infof("subscriber pod running")

	subscriberSvc := test.Service(routeName, ns, selector)
	if err := CreateService(clients, subscriberSvc, logger, cleaner); err != nil {
		t.Fatalf("Failed to create event logger service: %v", err)
	}

	// Reload subscriberPod to get IP
	subscriberPod, err := clients.Kube.Kube.CoreV1().Pods(subscriberPod.Namespace).Get(subscriberPod.Name, metav1.GetOptions{})
	if err != nil {
		t.Fatalf("Failed to get subscriber pod: %v", err)
	}

	// create channel

	logger.Infof("Creating Channel and Subscription")
	if test.EventingFlags.Provisioner == "" {
		t.Fatal("ClusterChannelProvisioner must be set to a non-empty string. Either do not specify --clusterChannelProvisioner or set to something other than the empty string")
	}
	channel := test.Channel(channelName, ns, test.ClusterChannelProvisioner(test.EventingFlags.Provisioner))
	logger.Infof("channel: %#v", channel)
	sub := test.Subscription(subscriptionName, ns, test.ChannelRef(channelName), test.SubscriberSpecForService(routeName), nil)
	logger.Infof("sub: %#v", sub)

	if err := WithChannelAndSubscriptionReady(clients, channel, sub, logger, cleaner); err != nil {
		t.Fatalf("The Channel or Subscription were not marked as Ready: %v", err)
	}

	// create sender pod

	logger.Infof("Creating event sender")
	body := fmt.Sprintf("TestSingleEvent %s", uuid.NewUUID())
	event := test.CloudEvent{
		Source:   senderName,
		Type:     "test.eventing.knative.dev",
		Data:     fmt.Sprintf(`{"msg":%q}`, body),
		Encoding: encoding,
	}
	url := fmt.Sprintf("http://%s", channel.Status.Address.Hostname)
	pod := test.EventSenderPod(senderName, ns, url, event)
	logger.Infof("sender pod: %#v", pod)
	if err := CreatePod(clients, pod, logger, cleaner); err != nil {
		t.Fatalf("Failed to create event sender pod: %v", err)
	}

	if err := WaitForLogContent(clients, logger, routeName, subscriberPod.Spec.Containers[0].Name, ns, body); err != nil {
		PodLogs(clients, senderName, "sendevent", ns, logger)
		PodLogs(clients, senderName, "istio-proxy", ns, logger)
		t.Fatalf("String %q not found in logs of subscriber pod %q: %v", body, routeName, err)
	}
}<|MERGE_RESOLUTION|>--- conflicted
+++ resolved
@@ -49,12 +49,7 @@
 	clients, cleaner := Setup(t, logger)
 
 	// verify namespace
-<<<<<<< HEAD
-
 	ns, cleanupNS := NamespaceExists(t, clients, logger)
-=======
-	ns, cleanupNS := namespaceExists(t, clients)
->>>>>>> d640c7ad
 	defer cleanupNS()
 
 	// TearDown() needs to be deferred after cleanupNS(). Otherwise the namespace is deleted and all
